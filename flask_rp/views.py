import logging
from urllib.parse import parse_qs

import werkzeug
from flask import Blueprint
from flask import current_app
from flask import redirect
from flask import render_template
from flask import request
from flask import session
from flask.helpers import make_response
from flask.helpers import send_from_directory
from oidcservice.exception import OidcServiceError

import oidcrp

logger = logging.getLogger(__name__)

oidc_rp_views = Blueprint('oidc_rp', __name__, url_prefix='')


def compact(qsdict):
    res = {}
    for key, val in qsdict.items():
        if len(val) == 1:
            res[key] = val[0]
        else:
            res[key] = val
    return res


@oidc_rp_views.route('/static/<path:path>')
def send_js(path):
    return send_from_directory('static', path)


@oidc_rp_views.route('/')
def index():
    _providers = current_app.config.get('CLIENTS').keys()
    return render_template('opbyuid.html', providers=_providers)


@oidc_rp_views.route('/rp')
def rp():
    try:
        iss = request.args['iss']
    except KeyError:
        link = ''
    else:
        link = iss

    try:
        uid = request.args['uid']
    except KeyError:
        uid = ''

    if link or uid:
        if uid:
            args = {'user_id': uid}
        else:
            args = {}

        session['op_hash'] = link
        try:
            result = current_app.rph.begin(link, **args)
        except Exception as err:
            return make_response('Something went wrong:{}'.format(err), 400)
        else:
            return redirect(result['url'], 303)
    else:
        _providers = current_app.config.get('CLIENTS').keys()
        return render_template('opbyuid.html', providers=_providers)


def get_rp(op_hash):
    try:
        _iss = current_app.rph.hash2issuer[op_hash]
    except KeyError:
        logger.error('Unkown issuer: {} not among {}'.format(
            op_hash, list(current_app.rph.hash2issuer.keys())))
        return make_response("Unknown hash: {}".format(op_hash), 400)
    else:
        try:
            rp = current_app.rph.issuer2rp[_iss]
        except KeyError:
            return make_response("Couldn't find client for {}".format(_iss),
                                 400)

    return rp


def finalize(op_hash, request_args):
    rp = get_rp(op_hash)

    if hasattr(rp, 'status_code') and rp.status_code != 200:
        logger.error(rp.response[0].decode())
        return rp.response[0], rp.status_code

    session['client_id'] = rp.service_context.registration_response.\
                            get('client_id', rp.service_context.client_id)

<<<<<<< HEAD
    session['session_state'] = request_args.get('session_state', '')
=======
    session['state'] = request_args.get('state')

    if session['state']:
        iss = rp.session_interface.get_iss(session['state'])
    else:
        return make_response('Unknown state', 400)
>>>>>>> 9d683247

    logger.debug('Issuer: {}'.format(iss))

    try:
        res = current_app.rph.finalize(iss, request_args)
    except OidcServiceError as excp:
        # replay attack prevention, is that code was already used before
        return excp.__str__(), 403
    except Exception as excp:
        raise excp

    if not 'userinfo' in res:
        return make_response(res['error'], 400)

    else:
        endpoints = {}
        for k, v in rp.service_context.provider_info.items():
            if k.endswith('_endpoint'):
                endp = k.replace('_', ' ')
                endp = endp.capitalize()
                endpoints[endp] = v

        kwargs = {}
        ses_iframe = rp.service_context.provider_info.\
                        get('check_session_iframe')
        if ses_iframe:
            kwargs = {'check_session_iframe': ses_iframe}

        kwargs['logout_url'] = "{}/logout".format(rp.service_context.base_url)

        return render_template('opresult.html', endpoints=endpoints,
                               userinfo=res['userinfo'],
                               access_token=res['token'],
                               **kwargs)


@oidc_rp_views.route('/authz_cb/<op_hash>')
def authz_cb(op_hash):
    return finalize(op_hash, request.args)


@oidc_rp_views.errorhandler(werkzeug.exceptions.BadRequest)
def handle_bad_request(e):
    return 'bad request!', 400


@oidc_rp_views.route('/repost_fragment')
def repost_fragment():
    args = compact(parse_qs(request.args['url_fragment']))
    op_hash = request.args['op_hash']
    return finalize(op_hash, args)


@oidc_rp_views.route('/ihf_cb')
def ihf_cb(self, op_hash='', **kwargs):
    logger.debug('implicit_hybrid_flow kwargs: {}'.format(kwargs))
    return render_template('repost_fragment.html')


@oidc_rp_views.route('/session_iframe')
def session_iframe():  # session management
    logger.debug('session_iframe request_args: {}'.format(request.args))

    _rp = get_rp(session['op_hash'])
    session_change_url = "{}/session_change".format(_rp.service_context.base_url)

    _issuer = current_app.rph.hash2issuer[session['op_hash']]
    args = {
        'client_id': session['client_id'],
        'session_state': session['session_state'],
        'issuer': _issuer,
        'session_change_url': session_change_url
    }
    logger.debug('rp_iframe args: {}'.format(args))

    return render_template('rp_iframe.html', **args)


@oidc_rp_views.route('/session_change')
def session_change():
    logger.debug('session_change: {}'.format(session['op_hash']))
    _rp = get_rp(session['op_hash'])
    # If there is an ID token send it along as a id_token_hint
    _aserv = _rp.service_context.service['authorization']
    request_args = {"prompt": "none"}

    request_args = _aserv.multiple_extend_request_args(
        request_args, session['state'], ['id_token'],
        ['auth_response', 'token_response', 'refresh_token_response'])

    logger.debug('session_change:request_args {}'.format(request_args))

    _info = current_app.rph.init_authorization(_rp, request_args=request_args)
    logger.debug('session_change:authorization request: {}'.format(_info['url']))
    return redirect(_info['url'], 303)


# post_logout_redirect_uri
@oidc_rp_views.route('/session_logout')
def session_logout():
    logger.debug('post_logout')
    return "Post logout"


# RP initiated logout
@oidc_rp_views.route('/logout')
def logout():
    logger.debug('logout')
    _info = current_app.rph.logout(state=session['state'])
    logger.debug('logout redirect to "{}"'.format(_info['url']))
    return redirect(_info['url'], 303)


@oidc_rp_views.route('/bc_logout/<op_hash>', methods=['GET', 'POST'])
def backchannel_logout(op_hash):
    _rp = get_rp(op_hash)
    try:
        _state = oidcrp.backchannel_logout(request.data, _rp)
    except Exception as err:
        logger.error('Exception: {}'.format(err))
        return 'System error!', 400
    else:
        _rp.session_interface.remove_state(_state)
        return "OK"


@oidc_rp_views.route('/fc_logout/<op_hash>', methods=['GET', 'POST'])
def frontchannel_logout(op_hash):
    _rp = get_rp(op_hash)
    sid = request.args['sid']
    _iss = request.args['iss']
    if _iss != _rp.service_context.issuer:
        return 'Bad request', 400
    _state = _rp.session_interface.get_state_by_sid(sid)
    _rp.session_interface.remove_state(_state)
    return "OK"<|MERGE_RESOLUTION|>--- conflicted
+++ resolved
@@ -99,16 +99,14 @@
     session['client_id'] = rp.service_context.registration_response.\
                             get('client_id', rp.service_context.client_id)
 
-<<<<<<< HEAD
-    session['session_state'] = request_args.get('session_state', '')
-=======
     session['state'] = request_args.get('state')
 
     if session['state']:
         iss = rp.session_interface.get_iss(session['state'])
     else:
         return make_response('Unknown state', 400)
->>>>>>> 9d683247
+
+    session['session_state'] = request_args.get('session_state', '')
 
     logger.debug('Issuer: {}'.format(iss))
 
@@ -120,10 +118,7 @@
     except Exception as excp:
         raise excp
 
-    if not 'userinfo' in res:
-        return make_response(res['error'], 400)
-
-    else:
+    if 'userinfo' in res:
         endpoints = {}
         for k, v in rp.service_context.provider_info.items():
             if k.endswith('_endpoint'):
@@ -131,11 +126,13 @@
                 endp = endp.capitalize()
                 endpoints[endp] = v
 
-        kwargs = {}
-        ses_iframe = rp.service_context.provider_info.\
-                        get('check_session_iframe')
-        if ses_iframe:
-            kwargs = {'check_session_iframe': ses_iframe}
+        try:
+            kwargs = {
+                'check_session_iframe': rp.service_context.provider_info[
+                    'check_session_iframe']
+            }
+        except KeyError:
+            kwargs = {}
 
         kwargs['logout_url'] = "{}/logout".format(rp.service_context.base_url)
 
@@ -143,6 +140,8 @@
                                userinfo=res['userinfo'],
                                access_token=res['token'],
                                **kwargs)
+    else:
+        return make_response(res['error'], 400)
 
 
 @oidc_rp_views.route('/authz_cb/<op_hash>')
