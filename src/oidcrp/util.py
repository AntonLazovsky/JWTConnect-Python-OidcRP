--- conflicted
+++ resolved
@@ -252,10 +252,9 @@
 
 
 def do_add_ons(add_ons, services):
-<<<<<<< HEAD
-        for key, spec in add_ons.items():
-            _func = importer(spec['function'])
-            _func(services, **spec['kwargs'])
+    for key, spec in add_ons.items():
+        _func = importer(spec['function'])
+        _func(services, **spec['kwargs'])
 
 
 def load_json(file_name):
@@ -277,9 +276,4 @@
         section = '{} = {}\n\n'.format(i, json.dumps(d[i], indent=2))
         fstream.write(section)
     fstream.seek(0)
-    return fstream
-=======
-    for key, spec in add_ons.items():
-        _func = importer(spec['function'])
-        _func(services, **spec['kwargs'])
->>>>>>> 17886be0
+    return fstream